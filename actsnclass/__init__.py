--- conflicted
+++ resolved
@@ -16,19 +16,6 @@
 # See the License for the specific language governing permissions and
 # limitations under the License.
 
-<<<<<<< HEAD
-from .bazin import bazin, fit_scipy
-from .build_snpcc_canonical import build_snpcc_canonical
-from .build_snpcc_canonical import Canonical, plot_snpcc_train_canonical
-from .classifiers import random_forest
-from .database import DataBase
-from .fit_lightcurves import fit_snpcc_bazin, LightCurve, fit_resspect_bazin
-from .fit_lightcurves import fit_plasticc_bazin
-from .learn_loop import learn_loop
-from .metrics import accuracy, efficiency, fom, purity, get_snpcc_metric
-from .query_strategies import random_sampling, uncertainty_sampling
-from .plot_results import Canvas
-=======
 from .bazin import *
 from .build_snpcc_canonical import *
 from .build_snpcc_canonical import *
@@ -39,21 +26,14 @@
 from .metrics import *
 from .query_strategies import *
 from .plot_results import *
->>>>>>> 3853faeb
 from .scripts.build_canonical import main as build_canonical
 from .scripts.build_time_domain import main as build_time_domain
 from .scripts.fit_dataset import main as fit_dataset
 from .scripts.make_metrics_plots import main as make_metrics_plots
 from .scripts.run_loop import main as run_loop
 from .scripts.run_time_domain import main as run_time_domain
-<<<<<<< HEAD
-from .time_domain import SNPCCPhotometry
-from .time_domain_PLAsTiCC import PLAsTiCCPhotometry
-=======
 from .time_domain import *
 from .time_domain_loop import *
->>>>>>> 3853faeb
-
 
 __all__ = ['accuracy',
            'bazin',
@@ -74,12 +54,8 @@
            'get_snpcc_metric',
            'learn_loop',
            'LightCurve',
-<<<<<<< HEAD
-           'make_diagnostic_plots',
            'PLAsTiCCPhotometry',
-=======
            'make_metrics_plots',
->>>>>>> 3853faeb
            'plot_snpcc_train_canonical',
            'purity',
            'random_forest',
