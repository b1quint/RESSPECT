# Copyright 2019 snactclass software
# Author: Emille E. O. Ishida
#         Based on initial prototype developed by the CRP #4 team
#
# created on 10 August 2019
#
# Licensed GNU General Public License v3.0;
# you may not use this file except in compliance with the License.
# You may obtain a copy of the License at
#
#     https://www.gnu.org/licenses/gpl-3.0.en.html
#
# Unless required by applicable law or agreed to in writing, software
# distributed under the License is distributed on an "AS IS" BASIS,
# WITHOUT WARRANTIES OR CONDITIONS OF ANY KIND, either express or implied.
# See the License for the specific language governing permissions and
# limitations under the License.

import io
import numpy as np
import os
import pandas as pd
import tarfile

from actsnclass.classifiers import random_forest
from actsnclass.query_strategies import uncertainty_sampling, random_sampling
from actsnclass.metrics import get_snpcc_metric


__all__ = ['DataBase']


class DataBase:
    """DataBase object, upon which the active learning loop is performed.

    Attributes
    ----------
    classprob: np.array
        Classification probability for all objects, [pIa, pnon-Ia].
    data: pd.DataFrame
        Complete information read from features files.
    features: pd.DataFrame
        Feature matrix to be used in classification (no metadata).
    features_names: list
        Header for attribute `features`.
    metadata: pd.DataFrame
        Features matrix which will not be used in classification.
    metadata_names: list
        Header for metadata.
    metrics_list_names: list
        Values for metric elements.
    plasticc_mjd_lim: list
<<<<<<< HEAD
        [min, max] mjds for plasticc data
=======
        [min, max] mjds for plasticc data    
>>>>>>> 3b6507c2
    predicted_class: np.array
        Predicted classes - results from ML classifier.
    queried_sample: list
        Complete information of queried objects.
    queryable_ids: np.array()
        Flag for objects available to be queried.
    test_features: np.array()
        Features matrix for the test sample.
    test_metadata: pd.DataFrame
        Metadata for the test sample
    test_labels: np.array()
        True classification for the test sample.
    train_features: np.array()
        Features matrix for the train sample.
    train_metadata: pd.DataFrame
        Metadata for the training sample.
    train_labels: np.array
        Classes for the training sample.

    Methods
    -------
    load_bazin_features(path_to_bazin_file: str)
        Load Bazin features from file
    load_photometry_features(path_to_photometry_file:str)
        Load photometric light curves from file
    load_plasticc_mjd(path_to_data_dir: str)
        Get min and max mjds for PLAsTiCC data
    load_features(path_to_file: str, method: str)
        Load features according to the chosen feature extraction method.
    build_samples(initial_training: str or int, nclass: int)
        Separate train and test samples.
    classify(method: str)
        Apply a machine learning classifier.
    evaluate_classification(metric_label: str)
        Evaluate results from classification.
    make_query(strategy: str, batch: int) -> list
        Identify new object to be added to the training sample.
    update_samples(query_indx: list)
        Add the queried obj(s) to training and remove them from test.
    save_metrics(loop: int, output_metrics_file: str)
        Save current metrics to file.
    save_queried_sample(queried_sample_file: str, loop: int, full_sample: str)
        Save queried sample to file.

    Examples
    --------
    >>> from actsnclass import DataBase

    Define the necessary paths

    >>> path_to_bazin_file = 'results/Bazin.dat'
    >>> metrics_file = 'results/metrics.dat'
    >>> query_file = 'results/query_file.dat'

    Initiate the DataBase object and load the data.
    >>> data = DataBase()
    >>> data.load_features(path_to_bazin_file, method='Bazin')

    Separate training and test samples and classify

    >>> data.build_samples(initial_training='original', nclass=2)
    >>> data.classify(method='RandomForest')
    >>> print(data.classprob)          # check predicted probabilities
    [[0.461 0.539]
    [0.346print(data.metrics_list_names)           # check metric header
    ['acc', 'eff', 'pur', 'fom']

    >>> print(data.metrics_list_values)          # check metric values
    [0.5975434599574068, 0.9024767801857585,
    0.34684684684684686, 0.13572404702012383] 0.654]
    ...
    [0.398 0.602]
    [0.396 0.604]]

    Calculate classification metrics

    >>> data.evaluate_classification(metric_label='snpcc')
    >>>

    Make query, choose object and update samples

    >>> indx = data.make_query(strategy='UncSampling', batch=1)
    >>> data.update_samples(indx)

    Save results to file

    >>> data.save_metrics(loop=0, output_metrics_file=metrics_file)
    >>> data.save_queried_sample(loop=0, queried_sample_file=query_file,
    >>>                          full_sample=False)
    """

    def __init__(self):
        self.classprob = np.array([])
        self.data = pd.DataFrame()
        self.features = pd.DataFrame([])
        self.features_names = []
        self.metadata = pd.DataFrame()
        self.metadata_names = []
        self.metrics_list_names = []
        self.metrics_list_values = []
        self.predicted_class = np.array([])
        self.queried_sample = []
        self.queryable_ids = np.array([])
        self.test_features = np.array([])
        self.test_metadata = pd.DataFrame()
        self.test_labels = np.array([])
        self.train_features = np.array([])
        self.train_metadata = pd.DataFrame()
        self.train_labels = np.array([])

    def load_bazin_features(self, path_to_bazin_file: str, screen=False,
                            survey='DES', sample=None):
        """Load Bazin features from file.

        Populate properties: features, feature_names, metadata
        and metadata_names.

        Parameters
        ----------
        path_to_bazin_file: str
            Complete path to Bazin features file.
        screen: bool (optional)
            If True, print on screen number of light curves processed.
            Default is False.
        survey: str (optional)
            Name of survey. Used to infer the filter set.
	    Options are DES or LSST. Default is DES.
        sample: str (optional)
            If None, sample is given by a column within the given file.
            else, read independent files for 'train' and 'test'.
            Default is None.
        """

        # read matrix with Bazin features
        if '.tar.gz' in path_to_bazin_file:
            tar = tarfile.open(path_to_bazin_file, 'r:gz')
            fname = tar.getmembers()[0]
            content = tar.extractfile(fname).read()
            data = pd.read_csv(io.BytesIO(content))
            tar.close()
            
        else:
            data = pd.read_csv(path_to_bazin_file, index_col=False)
            if ' ' in data.keys()[0]:
                data = pd.read_csv(path_to_bazin_file, sep=' ', index_col=False)

        # list of features to use
        if survey == 'DES':
            self.features_names = ['gA', 'gB', 'gt0', 'gtfall', 'gtrise', 'rA',
                                   'rB', 'rt0', 'rtfall', 'rtrise', 'iA', 'iB',
                                   'it0', 'itfall', 'itrise', 'zA', 'zB', 'zt0',
                                   'ztfall', 'ztrise']
            self.metadata_names = ['id', 'redshift', 'type', 'code', 'sample']

        elif survey == 'LSST':
            self.features_names = ['uA', 'uB', 'ut0', 'utfall', 'utrise',
                                   'gA', 'gB', 'gt0', 'gtfall', 'gtrise',
                                   'rA', 'rB', 'rt0', 'rtfall', 'rtrise',
                                   'iA', 'iB', 'it0', 'itfall', 'itrise',
                                   'zA', 'zB', 'zt0', 'ztfall', 'ztrise',
                                   'YA', 'YB', 'Yt0', 'Ytfall', 'Ytrise']

            self.metadata_names = ['objid', 'redshift', 'type', 'code', 'sample']
        else:
            raise ValueError('Only "DES" and "LSST" filters are implemented at this point!')

        if sample == None:
            self.features = data[self.features_names]
            self.metadata = data[self.metadata_names]

            if screen:
                print('Loaded ', self.metadata.shape[0], ' samples!')

        elif sample == 'train':
            self.train_features = data[self.features_names].values
            self.train_metadata = data[self.metadata_names]

            if screen:
                print('Loaded ', self.train_metadata.shape[0], ' ' +  sample + ' samples!')

        elif sample == 'test':
            self.test_features = data[self.features_names].values
            self.test_metadata = data[self.metadata_names]

            if screen:
                print('Loaded ', self.test_metadata.shape[0], ' ' + sample +  ' samples!')

    def load_photometry_features(self, path_to_photometry_file: str,
                                 screen=False, sample=None):
        """Load photometry features from file.

        Gets as input file containing fitted flux in homogeneized cadences.
        Each line of the file is 1 object with concatenated fitted flux values.
        Populate properties: data, features, feature_list, header
        and header_list.

        Parameters
        ----------
        path_to_photometry_file: str
            Complete path to photometry features file.
        screen: bool (optional)
            If True, print on screen number of light curves processed.
            Default is False.
        sample: str (optional)
            If None, sample is given by a column within the given file.
            else, read independent files for 'train' and 'test'.
            Default is None.
        """

        # read matrix with Bazin features
        if '.tar.gz' in path_to_photometry_file:
            tar = tarfile.open(path_to_photometry_file, 'r:gz')
            fname = tar.getmembers()[0]
            content = tar.extractfile(fname).read()
            data = pd.read_csv(io.BytesIO(content))
            tar.close()
        else:
            data = pd.read_csv(path_to_photometry_file, index_col=False)
            if ' ' in data.keys()[0]:
                data = pd.read_csv(path_to_photometry_file, sep=' ', index_col=False)
        
        # list of features to use
        self.features_names = data.keys()[5:]

        if 'objid' in data.keys():
            id_name = 'objid'
        elif 'id' in data.keys():
            id_name = 'id'
            
        self.metadata_names = [id_name, 'redshift', 'type', 'code', 'sample']

        if sample == None:
            self.features = data[self.features_names]
            self.metadata = data[self.metadata_names]

            if screen:
                print('Loaded ', self.metadata.shape[0], ' samples!')

        elif sample == 'train':
            self.train_features = data[self.features_names].values
            self.train_metadata = data[self.metadata_names]

            if screen:
                print('Loaded ', self.train_metadata.shape[0], ' samples!')

        elif sample == 'test':
            self.test_features = data[self.features_names].values
            self.test_metadata = data[self.metadata_names]

            if screen:
                print('Loaded ', self.test_metadata.shape[0], ' samples!')
        

    def load_features(self, path_to_file: str, method='Bazin', screen=False,
                      survey='DES', sample=None, #from_file=True
                      ):
        """Load features according to the chosen feature extraction method.

        Populates properties: data, features, feature_list, header
        and header_list.

        Parameters
        ----------
        path_to_file: str
            Complete path to features file.
        method: str (optional)
            Feature extraction method. The current implementation only
            accepts method=='Bazin' or 'photometry'.
            Default is 'Bazin'.
        screen: bool (optional)
            If True, print on screen number of light curves processed.
            Default is False.
        survey: str (optional)
            Survey used to obtain the data. The current implementation
            only accepts survey='DES' or 'LSST'.
            Default is 'DES'.
        sample: str (optional)
            If None, sample is given by a column within the given file.
            else, read independent files for 'train' and 'test'.
            Default is None.
        #from_file: bool (optional)
        #    If True, reads data always from files.
        #    Else separate data on the fly. 
	#    Default is True. 
        """

        if method == 'Bazin' and from_file:
            self.load_bazin_features(path_to_file, screen=screen,
                                     survey=survey, sample=sample)

        #elif method == 'Bazin' and not from_file:
        #    self.load_bazin_onthefly(path_to_file, )

        elif method == 'photometry' and from_file:
            self.load_photometry_features(path_to_file, screen=screen,
                                          survey=survey, sample=sample)
        else:
            raise ValueError('Only Bazin and photometry features are implemented!'
                             '\n Feel free to add other options.')

    def load_plasticc_mjd(self, path_to_data_dir):
<<<<<<< HEAD
        """
        Return all MJDs from 1 file from PLAsTiCC simulations.
=======
        """Return all MJDs from 1 file from PLAsTiCC simulations.
>>>>>>> 3b6507c2
    
        Parameters
        ----------
        path_to_data_dir: str
            Complete path to PLAsTiCC data directory.
        """
<<<<<<< HEAD
 
        # list of PLAsTiCC photometric files
        flist = ['plasticc_test_lightcurves_' + str(x).zfill(2) + '.csv.gz' 
                 for x in range(1, 12)]
=======

        # list of PLAsTiCC photometric files
        flist = ['plasticc_test_lightcurves_' + str(x).zfill(2) + '.csv.gz'
                  for x in range(1, 12)]
>>>>>>> 3b6507c2

        # add training file
        flist = flist + ['plasticc_train_lightcurves.csv.gz']

<<<<<<< HEAD

=======
>>>>>>> 3b6507c2
        # store max and min mjds
        min_mjd = []
        max_mjd = []

        for fname in flist:
<<<<<<< HEAD
            # read photometric points
            if '.tar.gz' in fname:
                tar = tarfile.open(fname, 'r:gz')
=======
        # read photometric points
            if '.tar.gz' in fname:
                tar = tarfile.open(path_to_data_dir + fname, 'r:gz')
>>>>>>> 3b6507c2
                name = tar.getmembers()[0]
                content = tar.extractfile(name).read()
                all_photo = pd.read_csv(io.BytesIO(content))
            else:
<<<<<<< HEAD
                all_photo = pd.read_csv(fname, index_col=False)

                if ' ' in all_photo.keys()[0]:
                    all_photo = pd.read_csv(fname, sep=' ', 
                                            index_col=False)

             # get limit mjds
             min_mjd.apend(min(all_photo['mjd']))
             max_mjd.append(max(all_photo['mjd']))

          
        self.plasticc_mjd_lim = [min(min_mjd), max(max_mjd)]
   
=======
                all_photo = pd.read_csv(path_to_data_dir + fname, index_col=False)

                if ' ' in all_photo.keys()[0]:
                    all_photo = pd.read_csv(path_to_data_dir + fname, sep=' ',
                                            index_col=False)
                                                                                                                                                         # get limit mjds
            min_mjd.append(min(all_photo['mjd']))
            max_mjd.append(max(all_photo['mjd']))


        self.plasticc_mjd_lim = [min(min_mjd), max(max_mjd)]
        
>>>>>>> 3b6507c2

    def build_samples(self, initial_training='original', nclass=2,
                      screen=False, Ia_frac=0.1, save_samples=False,
                      sep_files=False):
        """Separate train and test samples.

        Populate properties: train_features, train_header, test_features,
        test_header, queryable_ids (if flag available), train_labels and
        test_labels.

        Parameters
        ----------
        initial_training : str or int
            Choice of initial training sample.
            If 'original': begin from the train sample flagged in the file
            If int: choose the required number of samples at random,
            ensuring that at least half are SN Ia.
        nclass: int (optional)
            Number of classes to consider in the classification
            Currently only nclass == 2 is implemented.
        screen: bool (optional)
            If True display the dimensions of training and test samples.
        save_samples: bool (optional)
            If True, save training and test samples to file.
            it is only used if initial_training = int.
        Ia_frac: float in [0,1] (optional)
            Fraction of Ia required in initial training sample.
            Default is 0.1.
        sep_files: bool (optional)
            If True, consider train and test samples separately read 
            from independent files.
        """

        if 'id' in self.train_metadata.keys():
            id_name = 'id'
        elif 'objid' in self.train_metadata.keys():
            id_name = 'objid'
            
        # separate original training and test samples
        if initial_training == 'original' and not sep_files:
            train_flag = self.metadata['sample'] == 'train'
            train_data = self.features[train_flag]
            self.train_features = train_data.values
            self.train_metadata = self.metadata[train_flag]

            test_flag = np.logical_or(self.metadata['sample'] == 'test',
                                      self.metadata['sample'] == 'queryable')
            test_data = self.features[test_flag]
            self.test_features = test_data.values
            self.test_metadata = self.metadata[test_flag]

            if 'queryable' in self.metadata['sample'].values:
                queryable_flag = self.metadata['sample'].values == 'queryable'
                self.queryable_ids = self.metadata[queryable_flag][id_name].values
            else:
                self.queryable_ids = self.test_metadata[id_name].values

            if nclass == 2:
                train_ia_flag = self.train_metadata['type'] == 'Ia'
                self.train_labels = np.array([int(item) for item in train_ia_flag])

                test_ia_flag = self.test_metadata['type'] == 'Ia'
                self.test_labels = np.array([int(item) for item in test_ia_flag])
            else:
                raise ValueError("Only 'Ia x non-Ia' are implemented! "
                                 "\n Feel free to add other options.")

        elif initial_training == 'original' and sep_files:

            # get samples labels in a separate object
            train_labels = self.train_metadata['type'].values == 'Ia'
            self.train_labels = train_labels.astype(int) 

            test_labels = self.test_metadata['type'].values == 'Ia'
            self.test_labels = test_labels.astype(int)

            # identify queryable objects
            if 'queryable' in self.test_metadata['sample'].values:
                queryable_flag = self.test_metadata['sample'] == 'queryable'
                self.queryable_ids = self.test_metadata[queryable_flag][id_name].values

            else:
                self.queryable_ids = self.test_metadata[id_name].values

            # build complete metadata object
            self.metadata = pd.concat([self.train_metadata, self.test_metadata])


        elif isinstance(initial_training, int) and sep_files:

            # build complete metadata object
            self.metadata = pd.concat([self.train_metadata, self.test_metadata])
            self.features = np.concatenate((self.train_features, self.test_features))
            
            # identify Ia
            ia_flag = self.metadata['type'] == 'Ia'
            
            # separate per class
            Ia_data = self.metadata[ia_flag]
            nonIa_data = self.metadata[~ia_flag]

            # get subsamples for training
            temp_train_ia = Ia_data.sample(n=int(Ia_frac * initial_training))
            temp_train_nonia = nonIa_data.sample(n=int((1-Ia_frac)*initial_training))

            # join classes
            frames_train = [temp_train_ia, temp_train_nonia]
            temp_train = pd.concat(frames_train, ignore_index=True)
            train_flag = np.array([self.metadata[id_name].values[i] in temp_train[id_name].values
                                   for i in range(self.metadata.shape[0])])

            self.train_metadata = self.metadata[train_flag]
            self.train_labels = self.metadata['type'][train_flag].values == 'Ia'
            self.train_features = self.features[train_flag]

            # get test sample
            self.test_metadata = self.metadata[~train_flag]
            self.test_labels = self.metadata['type'][~train_flag].values == 'Ia'
            self.test_features = self.features[~train_flag]
            
            if 'queryable' in self.metadata['sample'].values:
                queryable_flag = self.metadata['sample'] == 'queryable'
                combined_flag = np.logical_and(~train_flag, queryable_flag)
                self.queryable_ids = self.metadata[combined_flag][id_name].values
            else:
                self.queryable_ids = self.test_metadata[id_name].values

            # check if there are repeated ids
            train_test_flag = np.array([True if item in self.test_metadata[id_name].values
                                        else False for item in
                                        self.train_metadata[id_name].values])

            if sum(train_test_flag) > 0:
                raise ValueError('There are repeated ids!!')

            test_train_flag = np.array([True if item in self.train_metadata[id_name].values
                                        else False for item in
                                        self.test_metadata[id_name].values])

            if sum(test_train_flag) > 0:
                raise ValueError('There are repeated ids!!')
            

        elif isinstance(initial_training, int):

            # get Ia flag
            data_copy = self.metadata.copy()            
            ia_flag = data_copy['type'] == 'Ia'
            
	    # separate data per class 
            Ia_data = data_copy[ia_flag]
            nonIa_data = data_copy[~ia_flag]

            # get subsamples for training
            temp_train_ia = Ia_data.sample(n=int(Ia_frac * initial_training))
            temp_train_nonia = nonIa_data.sample(n=int((1-Ia_frac)*initial_training))

            # join classes
            frames_train = [temp_train_ia, temp_train_nonia]
            temp_train = pd.concat(frames_train, ignore_index=True)
            train_flag = np.array([data_copy[id_name].values[i] in temp_train[id_name].values
                                   for i in range(data_copy.shape[0])])

            self.train_metadata = data_copy[train_flag]
            self.train_labels = data_copy['type'][train_flag].values == 'Ia'
            self.train_features = self.features[train_flag].values

            # get test sample
            self.test_metadata = data_copy[~train_flag]
            self.test_labels = data_copy['type'][~train_flag].values == 'Ia'
            self.test_features = self.features[~train_flag].values
            
            if 'queryable' in self.metadata['sample'].values:
                queryable_flag = data_copy['sample'] == 'queryable'
                combined_flag = np.logical_and(~train_flag, queryable_flag)
                self.queryable_ids = data_copy[combined_flag][id_name].values
            else:
                self.queryable_ids = self.test_metadata[id_name].values

        else:
            raise ValueError('"Initial training" should be '
                             '"original" or integer.')

        if screen:
            print('Training set size: ', self.train_metadata.shape[0])
            print('Test set size: ', self.test_metadata.shape[0])

    def classify(self, method='RandomForest'):
        """Apply a machine learning classifier.

        Populate properties: predicted_class and class_prob

        Parameters
        ----------
        method: str (optional)
            Chosen classifier.
            The current implementation on accepts `RandomForest`.
        """

        if method == 'RandomForest':
            self.predicted_class,  self.classprob = \
                random_forest(self.train_features, self.train_labels,
                              self.test_features)

        else:
            raise ValueError('Only RandomForest classifier is implemented!'
                             '\n Feel free to add other options.')

    def evaluate_classification(self, metric_label='snpcc'):
        """Evaluate results from classification.

        Populate properties: metric_list_names and metrics_list_values.

        Parameters
        ----------
        metric_label: str
            Choice of metric. Currenlty only `snpcc` is accepted.
        """

        if metric_label == 'snpcc':
            self.metrics_list_names, self.metrics_list_values = \
                get_snpcc_metric(list(self.predicted_class),
                                 list(self.test_labels))
        else:
            raise ValueError('Only snpcc metric is implemented!'
                             '\n Feel free to add other options.')

    def make_query(self, strategy='UncSampling', batch=1,
                   dump=False) -> list:
        """Identify new object to be added to the training sample.

        Parameters
        ----------
        strategy: str (optional)
            Strategy used to choose the most informative object.
            Current implementation accepts 'UncSampling' and
            'RandomSampling'. Default is `UncSampling`.

        batch: int (optional)
            Number of objects to be chosen in each batch query.
            Default is 1.
        dump: bool (optional)
            If true, display on screen information about the
            displacement in order and classificaion probability due to
            constraints on queryable sample.

        Returns
        -------
        query_indx: list
            List of indexes identifying the objects to be queried in decreasing
            order of importance.
            If strategy=='RandomSampling' the order is irrelevant.
        """

        if 'objid' in self.test_metadata.keys():
            id_name = 'objid'
        elif 'id' in self.test_metadata.keys():
            id_name = 'id'
            
        if strategy == 'UncSampling':
            query_indx = uncertainty_sampling(class_prob=self.classprob,
                                              queryable_ids=self.queryable_ids,
                                              test_ids=self.test_metadata[id_name].values,
                                              batch=batch, dump=dump)
            return query_indx

        elif strategy == 'RandomSampling':
            query_indx = random_sampling(queryable_ids=self.queryable_ids,
                                         test_ids=self.test_metadata[id_name].values,
                                         batch=batch)

            for n in query_indx:
                if self.test_metadata[id_name].values[n] not in self.queryable_ids:
                    raise ValueError('Chosen object is not available for query!')

            return query_indx

        else:
            raise ValueError('Invalid strategy. Only "UncSampling" and '
                             '"RandomSampling are implemented! \n '
                             'Feel free to add other options. ')

    def update_samples(self, query_indx: list, loop: int, epoch=0):
        """Add the queried obj(s) to training and remove them from test.

        Update properties: train_headers, train_features, train_labels,
        test_labels, test_headers and test_features.

        Parameters
        ----------
        query_indx: list
            List of indexes identifying objects to be moved.
        loop: int
            Store number of loop when this query was made.
        """

        if 'id' in self.train_metadata.keys():
            id_name = 'id'
        elif 'objid' in self.train_metadata.keys():
            id_name = 'objid'
            
        all_queries = []
        for obj in query_indx:

            # add object to the query sample
            query_header = self.test_metadata.values[obj]
            query_features = self.test_features[obj]
            line = [epoch]
            for item in query_header:
                line.append(item)
            for item1 in query_features:
                line.append(item1)

            # add object to the training sample
            new_header = pd.DataFrame([query_header], columns=self.metadata_names)
            self.train_metadata = pd.concat([self.train_metadata, new_header], axis=0,
                                            ignore_index=True)
            self.train_features = np.append(self.train_features,
                                            np.array([self.test_features[obj]]),
                                            axis=0)
            self.train_labels = np.append(self.train_labels,
                                          np.array([self.test_labels[obj]]),
                                          axis=0)

            # remove queried object from test sample
            query_flag = self.test_metadata[id_name].values == self.test_metadata[id_name].iloc[obj]
            test_metadata_temp = self.test_metadata.copy()
            self.test_metadata = test_metadata_temp[~query_flag]
            self.test_labels = np.delete(self.test_labels, obj, axis=0)
            self.test_features = np.delete(self.test_features, obj, axis=0)
            all_queries.append(line)

        # update queried samples
        self.queried_sample.append(all_queries)

    def save_metrics(self, loop: int, output_metrics_file: str, epoch: int, batch=1):
        """Save current metrics to file.

        If loop == 0 the 'output_metrics_file' will be created or overwritten.
        Otherwise results will be added to an existing 'output_metrics file'.

        Parameters
        ----------
        loop: int
            Number of learning loops finished at this stage.
        output_metrics_file: str
            Full path to file to store metrics results.
        batch: int
            Number of queries in each loop.
        epoch: int
            Days since the beginning of the survey.
        """

        # add header to metrics file
        if not os.path.exists(output_metrics_file) or loop == 0:
            with open(output_metrics_file, 'w') as metrics:
                metrics.write('loop ')
                for name in self.metrics_list_names:
                    metrics.write(name + ' ')
                for j in range(batch):
                    metrics.write('query_id' + str(j + 1))
                metrics.write('\n')

        # write to file
        with open(output_metrics_file, 'a') as metrics:
            metrics.write(str(epoch) + ' ')
            for value in self.metrics_list_values:
                metrics.write(str(value) + ' ')
            for j in range(batch):
                metrics.write(str(self.queried_sample[loop][j][1]) + ' ')
            metrics.write('\n')

    def save_queried_sample(self, queried_sample_file: str, loop: int,
                            full_sample=False, batch=1):
        """Save queried sample to file.

        Parameters
        ----------
        queried_sample_file: str
            Complete path to output file.
        loop: int
            Number of learning loops finished at this stage.
        full_sample: bool (optional)
            If true, write down a complete queried sample stored in
            property 'queried_sample'. Otherwise append 1 line per loop to
            'queried_sample_file'. Default is False.
        """

        if full_sample:
            full_header = self.metadata_names + self.features_names
            query_sample = pd.DataFrame(self.queried_sample, columns=full_header)
            query_sample.to_csv(queried_sample_file, sep=' ', index=False)

        elif isinstance(loop, int):
            if not os.path.exists(queried_sample_file) or loop == 0:
                # add header to query sample file
                full_header = self.metadata_names + self.features_names
                with open(queried_sample_file, 'w') as query:
                    query.write('day ')
                    for item in full_header:
                        query.write(item + ' ')
                    query.write('\n')

            # save query sample to file
            with open(queried_sample_file, 'a') as query:
                for batch in range(batch):
                    for elem in self.queried_sample[loop][batch]:
                        query.write(str(elem) + ' ')
                    query.write('\n')


def main():
    return None


if __name__ == '__main__':
    main()<|MERGE_RESOLUTION|>--- conflicted
+++ resolved
@@ -50,11 +50,7 @@
     metrics_list_names: list
         Values for metric elements.
     plasticc_mjd_lim: list
-<<<<<<< HEAD
         [min, max] mjds for plasticc data
-=======
-        [min, max] mjds for plasticc data    
->>>>>>> 3b6507c2
     predicted_class: np.array
         Predicted classes - results from ML classifier.
     queried_sample: list
@@ -356,83 +352,45 @@
                              '\n Feel free to add other options.')
 
     def load_plasticc_mjd(self, path_to_data_dir):
-<<<<<<< HEAD
-        """
-        Return all MJDs from 1 file from PLAsTiCC simulations.
-=======
         """Return all MJDs from 1 file from PLAsTiCC simulations.
->>>>>>> 3b6507c2
     
         Parameters
         ----------
         path_to_data_dir: str
             Complete path to PLAsTiCC data directory.
         """
-<<<<<<< HEAD
- 
-        # list of PLAsTiCC photometric files
-        flist = ['plasticc_test_lightcurves_' + str(x).zfill(2) + '.csv.gz' 
-                 for x in range(1, 12)]
-=======
 
         # list of PLAsTiCC photometric files
         flist = ['plasticc_test_lightcurves_' + str(x).zfill(2) + '.csv.gz'
                   for x in range(1, 12)]
->>>>>>> 3b6507c2
 
         # add training file
         flist = flist + ['plasticc_train_lightcurves.csv.gz']
 
-<<<<<<< HEAD
-
-=======
->>>>>>> 3b6507c2
         # store max and min mjds
         min_mjd = []
         max_mjd = []
 
         for fname in flist:
-<<<<<<< HEAD
-            # read photometric points
-            if '.tar.gz' in fname:
-                tar = tarfile.open(fname, 'r:gz')
-=======
         # read photometric points
             if '.tar.gz' in fname:
                 tar = tarfile.open(path_to_data_dir + fname, 'r:gz')
->>>>>>> 3b6507c2
                 name = tar.getmembers()[0]
                 content = tar.extractfile(name).read()
                 all_photo = pd.read_csv(io.BytesIO(content))
             else:
-<<<<<<< HEAD
-                all_photo = pd.read_csv(fname, index_col=False)
-
-                if ' ' in all_photo.keys()[0]:
-                    all_photo = pd.read_csv(fname, sep=' ', 
-                                            index_col=False)
-
-             # get limit mjds
-             min_mjd.apend(min(all_photo['mjd']))
-             max_mjd.append(max(all_photo['mjd']))
-
-          
-        self.plasticc_mjd_lim = [min(min_mjd), max(max_mjd)]
-   
-=======
                 all_photo = pd.read_csv(path_to_data_dir + fname, index_col=False)
 
                 if ' ' in all_photo.keys()[0]:
                     all_photo = pd.read_csv(path_to_data_dir + fname, sep=' ',
                                             index_col=False)
-                                                                                                                                                         # get limit mjds
+
+            # get limit mjds
             min_mjd.append(min(all_photo['mjd']))
             max_mjd.append(max(all_photo['mjd']))
 
 
         self.plasticc_mjd_lim = [min(min_mjd), max(max_mjd)]
-        
->>>>>>> 3b6507c2
 
     def build_samples(self, initial_training='original', nclass=2,
                       screen=False, Ia_frac=0.1, save_samples=False,
