--- conflicted
+++ resolved
@@ -216,11 +216,7 @@
                                    'zA', 'zB', 'zt0', 'ztfall', 'ztrise',
                                    'YA', 'YB', 'Yt0', 'Ytfall', 'Ytrise']
 
-<<<<<<< HEAD
             self.metadata_names = ['id', 'redshift', 'type', 'code', 'orig_sample', 'queryable']
-=======
-            self.metadata_names = ['id', 'redshift', 'type', 'code', 'sample']
->>>>>>> cc1796ba
         else:
             raise ValueError('Only "DES" and "LSST" filters are implemented at this point!')
 
@@ -230,7 +226,6 @@
 
             if screen:
                 print('Loaded ', self.metadata.shape[0], ' samples!')
-<<<<<<< HEAD
 
                 ntrain = sum(self.metadata['orig_sample'] == 'train')
                 ntest = sum(self.metadata['orig_sample'] == 'test')
@@ -241,10 +236,6 @@
                 print('       original test: ', ntest)
                 print('       query: ', nquery)
 
-=======
-                print(data[self.features_names])
-                print(data[self.metadata_names])
->>>>>>> cc1796ba
         elif sample == 'train':
             self.train_features = data[self.features_names].values
             self.train_metadata = data[self.metadata_names]
@@ -327,12 +318,7 @@
         
 
     def load_features(self, path_to_file: str, method='Bazin', screen=False,
-<<<<<<< HEAD
                       survey='DES', sample=None ):
-=======
-                      survey='DES', sample=None, from_file=True
-                      ):
->>>>>>> cc1796ba
         """Load features according to the chosen feature extraction method.
 
         Populates properties: data, features, feature_list, header
@@ -450,7 +436,6 @@
             If True, consider train and test samples separately read 
             from independent files.
         """
-<<<<<<< HEAD
 
         # object if keyword
         id_name = self.identify_keywords()
@@ -476,17 +461,6 @@
 
         else:
             train_flag = self.metadata['orig_sample'] == 'train'
-=======
-        
-        if 'id' in self.metadata.keys():
-            id_name = 'id'
-        elif 'objid' in self.metadata.keys():
-            id_name = 'objid'
-            
-        # separate original training and test samples
-        if initial_training == 'original' and not sep_files:
-            train_flag = self.metadata['sample'] == 'train'
->>>>>>> cc1796ba
             train_data = self.features[train_flag]
             self.train_features = train_data.values
             self.train_metadata = self.metadata[train_flag]
@@ -773,51 +747,52 @@
                 wsample.write(str(self.train_features[j][-1]) + '\n')
             wsample.close()
 
-    def classify(self, method: str ):
+    def classify(self, method: str, **kwargs):
         """Apply a machine learning classifier.
 
         Populate properties: predicted_class and class_prob
 
         Parameters
         ----------
-        method: str (optional)
+        method: str
             Chosen classifier.
-            The current implementation accepts `RandomForest`, 'GradientBoostedTrees', 'K-NNclassifier and 'MLPclassifier'.
+            The current implementation accepts `RandomForest`, 
+            'GradientBoostedTrees', 'KNN', 'MLP' and 'NB'.
+        kwargs: extra parameters
+            Parameters required by the chosen classifier.
         """
 
         if method == 'RandomForest':
             self.predicted_class,  self.classprob = \
                 random_forest(self.train_features, self.train_labels,
-                              self.test_features)
+                              self.test_features, kwargs)
         elif method == 'GradientBoostedTrees':
             self.predicted_class,  self.classprob = \
                 gradient_boosted_trees(self.train_features, self.train_labels,
-                                       self.test_features)
-        elif method == 'K-NNclassifier':
+                                       self.test_features, kwargs)
+        elif method == 'KNN':
             self.predicted_class,  self.classprob = \
                 knn_classifier(self.train_features, self.train_labels,
-                               self.test_features)
-        elif method == 'MLPclassifier':
+                               self.test_features, kwargs)
+        elif method == 'MLP':
             self.predicted_class,  self.classprob = \
                 mlp_classifier(self.train_features, self.train_labels,
-                               self.test_features)
-        elif method == 'SVMclassifier':
+                               self.test_features, kwargs)
+        elif method == 'SVM':
             self.predicted_class, self.classprob = \
                 svm_classifier(self.train_features, self.train_labels,
-                               self.test_features)
-        elif method == 'NBclassifier':
+                               self.test_features, kwargs)
+        elif method == 'NB':
             self.predicted_class, self.classprob = \
                 nbg_classifier(self.train_features, self.train_labels,
-                          self.test_features)
-
-
-        else:
-            raise ValueError('The only classifiers implemented are'
-                              'Random Forest, Gradient Boosted Trees',
-                              'K-Nearest neighbours, Multi-Layer' 
-                              'Perceptron, Support Vector Machines'
-                              'and Naive Bayesian.' 
-                             '\n Feel free to add other options.')
+                          self.test_features, kwargs)
+
+
+        else:
+            raise ValueError("The only classifiers implemented are" +
+                              "'RandomForest', 'GradientBoostedTrees'," +
+                              "'KNN', 'MLP' and NB'." + 
+                             "\n Feel free to add other options.")
 
     def evaluate_classification(self, metric_label='snpcc'):
         """Evaluate results from classification.
