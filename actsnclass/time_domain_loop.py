# Copyright 2019 snactclass software
# Author: Emille E. O. Ishida
#         Based on initial prototype developed by the CRP #4 team
#
# created on 10 August 2019
#
# Licensed GNU General Public License v3.0;
# you may not use this file except in compliance with the License.
# You may obtain a copy of the License at
#
#     https://www.gnu.org/licenses/gpl-3.0.en.html
#
# Unless required by applicable law or agreed to in writing, software
# distributed under the License is distributed on an "AS IS" BASIS,
# WITHOUT WARRANTIES OR CONDITIONS OF ANY KIND, either express or implied.
# See the License for the specific language governing permissions and
# limitations under the License.

__all__ = ['time_domain_loop', 'get_original_training']

import numpy as np

from actsnclass import DataBase


def get_original_training(path_to_features, method='Bazin', screen=False):
    """Read original full light curve training sample

    Parameters
    ----------
    path_to_features: str
        Complete path to file holding full light curve features.
    method: str (optional)
        Feature extraction method. Only option implemented is "Bazin".
    screen: bool (optional)
        If true, show on screen comments on the dimensions of some key elements.

    Returns
    -------
    snactclass.DataBase
        Information about the original full light curve analys.
    """

    data = DataBase()
    data.load_features(path_to_features, method=method, screen=screen)
    data.build_samples(initial_training='original')

    return data


def time_domain_loop(days: list,  output_metrics_file: str,
                     output_queried_file: str,
                     path_to_features_dir: str, strategy: str,
                     fname_pattern: list,
                     batch=1, canonical = False,  classifier='RandomForest',
                     features_method='Bazin', path_to_canonical="",
                     path_to_full_lc_features="", queryable=True,
                     screen=True, training='original'):
    """Perform the active learning loop. All results are saved to file.

    Parameters
    ----------
    days: list
        List of 2 elements. First and last day of observations since the
        beginning of the survey.
    output_metrics_file: str
        Full path to output file to store metrics for each loop.
    output_queried_file: str
        Full path to output file to store the queried sample.
    path_to_features_dir: str
        Complete path to directory holding features files for all days.
    strategy: str
        Query strategy. Options are 'UncSampling' and 'RandomSampling'.
    fname_pattern: str
        List of strings. Set the pattern for filename, except day of 
        survey. If file name is 'day_1_vx.dat' -> ['day_', '_vx.dat']
    batch: int (optional)
        Size of batch to be queried in each loop. Default is 1.
    canonical: bool (optional)
        If True, restrict the search to the canonical sample.
    classifier: str (optional)
        Machine Learning algorithm.
        Currently only 'RandomForest' is implemented.
    features_method: str (optional)
        Feature extraction method. Currently only 'Bazin' is implemented.
    path_to_canonical: str (optional)
        Path to canonical sample features files.
        It is only used if "strategy==canonical".
    path_to_full_lc_features: str (optional)
        Path to full light curve features file.
        Only used if training is a number.
    queryable: bool (optional)
        If True, allow queries only on objects flagged as queryable.
        Default is True.
    screen: bool (optional)
        If True, print on screen number of light curves processed.
    training: str or int (optional)
        Choice of initial training sample.
        If 'original': begin from the train sample flagged in the file
        If int: choose the required number of samples at random,
        ensuring that at least half are SN Ia
        Default is 'original'.
    """

    # initiate object
    data = DataBase()

    # load features for the first day
    path_to_features = path_to_features_dir + fname_pattern[0]  + \
                       str(int(days[0])) + fname_pattern[1]
    data.load_features(path_to_features, method=features_method,
                       screen=screen)

    # change training
    if training == 'original':
        data.build_samples(initial_training='original', screen=screen)
        full_lc_features = get_original_training(path_to_features=path_to_full_lc_features)
        data.train_metadata = full_lc_features.train_metadata
        data.train_labels = full_lc_features.train_labels
        data.train_features = full_lc_features.train_features

    else:
        data.build_samples(initial_training=int(training), screen=screen)

    # get list of canonical ids
    if canonical:
        canonical = DataBase()
        canonical.load_features(path_to_file=path_to_canonical)
        data.queryable_ids = canonical.queryable_ids

    for night in range(int(days[0]), int(days[-1]) - 1):

        if screen:
            print('Processing night: ', night)

        # cont loop
        loop = night - int(days[0])

        # classify
        data.classify(method=classifier)

        # calculate metrics
        data.evaluate_classification()

        # choose object to query
        indx = data.make_query(strategy=strategy, batch=batch)

        # update training and test samples
        data.update_samples(indx, loop=loop)

        # save metrics for current state
        data.save_metrics(loop=loop, output_metrics_file=output_metrics_file,
                          batch=batch, epoch=night)

        # save query sample to file
        data.save_queried_sample(output_queried_file, loop=loop,
                                 full_sample=False)

        # load features for next day
        path_to_features2 = path_to_features_dir + fname_pattern[0] + \
                            str(night + 1) + fname_pattern[1]

        data_tomorrow = DataBase()
        data_tomorrow.load_features(path_to_features2, method=features_method,
                                    screen=False)

<<<<<<< HEAD
         # use new data        
=======
        # identify objects in the new day which must be in training
        train_flag = np.array([item in data.train_metadata['id'].values 
                              for item in data_tomorrow.metadata['id'].values])
   
        # use new data        
>>>>>>> 3853faeb
        data.train_metadata = data_tomorrow.metadata[train_flag]
        data.train_features = data_tomorrow.features.values[train_flag]
        data.test_metadata = data_tomorrow.metadata[~train_flag]
        data.test_features = data_tomorrow.features.values[~train_flag]

        # new labels
        data.train_labels = np.array([int(item  == 'Ia') for item in 
                                     data.train_metadata['type'].values])
        data.test_labels = np.array([int(item == 'Ia') for item in 
                                    data.test_metadata['type'].values])

        if strategy == 'canonical':
            data.queryable_ids = canonical.queryable_ids

        if  queryable:
            queryable_flag = data_tomorrow.metadata['queryable'].values
            queryable_test_flag = np.logical_and(~train_flag, queryable_flag)
            data.queryable_ids = data_tomorrow.metadata['id'].values[queryable_test_flag]
        else:
            data.queryable_ids = data_tomorrow.metadata['id'].values[~train_flag]

        if screen:
            print('Training set size: ', data.train_metadata.shape[0])
            print('Test set size: ', data.test_metadata.shape[0])


def main():
    return None


if __name__ == '__main__':
    main()<|MERGE_RESOLUTION|>--- conflicted
+++ resolved
@@ -164,15 +164,11 @@
         data_tomorrow.load_features(path_to_features2, method=features_method,
                                     screen=False)
 
-<<<<<<< HEAD
-         # use new data        
-=======
         # identify objects in the new day which must be in training
         train_flag = np.array([item in data.train_metadata['id'].values 
                               for item in data_tomorrow.metadata['id'].values])
    
-        # use new data        
->>>>>>> 3853faeb
+        # use new data  
         data.train_metadata = data_tomorrow.metadata[train_flag]
         data.train_features = data_tomorrow.features.values[train_flag]
         data.test_metadata = data_tomorrow.metadata[~train_flag]
