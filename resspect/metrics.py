# Copyright 2020 resspect software
# Author: Emille E. O. Ishida
#
# created on 14 April 2020
#
# Licensed GNU General Public License v3.0;
# you may not use this file except in compliance with the License.
# You may obtain a copy of the License at
#
#     https://www.gnu.org/licenses/gpl-3.0.en.html
#
# Unless required by applicable law or agreed to in writing, software
# distributed under the License is distributed on an "AS IS" BASIS,
# WITHOUT WARRANTIES OR CONDITIONS OF ANY KIND, either express or implied.
# See the License for the specific language governing permissions and
# limitations under the License.

import pandas as pd

from resspect.cosmo_metric_utils import compare_two_fishers

__all__ = ['efficiency', 'purity', 'fom', 'accuracy', 'get_snpcc_metric',
           'cosmo_metric']


def efficiency(label_pred: list, label_true: list, ia_flag=1):
    """Calculate efficiency.

    Parameters
    ----------
    label_pred: list
        Predicted labels
    label_true: list
        True labels
    ia_flag: int (optional)
        Flag used to identify Ia objects. Default is 1.

    Returns
    -------
    efficiency: float
       Fraction of correctly classified SN Ia.

    """

    cc_ia = sum([label_pred[i] == label_true[i] and label_true[i] == ia_flag for i in range(len(label_pred))])
    tot_ia = sum([label_true[i] == ia_flag for i in range(len(label_true))])

    return float(cc_ia) / tot_ia


def purity(label_pred: list, label_true: list, ia_flag=1):
    """ Calculate purity.

    Parameters
    ----------
    label_pred: list
        Predicted labels
    label_true: list
        True labels
    ia_flag: int (optional)
        Flag used to identify Ia objects. Default is 1.

    Returns
    -------
    Purity: float
        Fraction of true SN Ia in the final classified Ia sample.

    """

    cc_ia = sum([label_pred[i] == label_true[i] and label_true[i] == ia_flag for i in range(len(label_pred))])
    wr_nia = sum([label_pred[i] != label_true[i] and label_true[i] != ia_flag for i in range(len(label_pred))])

    if cc_ia + wr_nia > 0:
        return float(cc_ia) / (cc_ia + wr_nia)
    else:
        return 0


def fom(label_pred: list, label_true: list, ia_flag=1, penalty=3.0):
    """
    Calculate figure of merit.

    Parameters
    ----------
    label_pred: list
        Predicted labels
    label_true: list
        True labels
    ia_flag: bool (optional)
        Flag used to identify Ia objects. Default is 1.
    penalty: float
        Weight given for non-Ias wrongly classified.

    Returns
    -------
    figure of merit: float
        Efficiency x pseudo-purity (purity with a penalty for false positives)

    """

    cc_ia = sum([label_pred[i] == label_true[i] and label_true[i] == ia_flag for i in range(len(label_pred))])
    wr_nia = sum([label_pred[i] != label_true[i] and label_true[i] != ia_flag for i in range(len(label_pred))])
    tot_ia = sum([label_true[i] == ia_flag for i in range(len(label_true))])

    if (cc_ia + penalty * wr_nia) > 0:
        return (float(cc_ia) / (cc_ia + penalty * wr_nia)) * float(cc_ia) / tot_ia
    else:
        return 0


def accuracy(label_pred: list, label_true: list):
    """Calculate accuracy.

    Parameters
    ----------
    label_pred: list
        predicted labels
    label_true: list
        true labels

    Returns
    -------
    Accuracy: float
        Global fraction of correct classifications.

    """

    cc = sum([label_pred[i] == label_true[i] for i in range(len(label_pred))])

    return cc / len(label_pred)


def get_snpcc_metric(label_pred: list, label_true: list, ia_flag=1,
                     wpenalty=3):
    """
    Calculate the metric parameters used in the SNPCC.

    Parameters
    ----------
    label_pred: list
        Predicted labels
    label_true: list
        True labels
    ia_flag: bool (optional)
        Flag used to identify Ia objects. Default is 1.
    wpenalty: float
        Weight given for non-Ias wrongly classified.


    Returns
    -------
    metric_names: list
        Name of elements in metrics: [accuracy, eff, purity, fom]
    metric_values: list
        list of calculated metrics values for each element

    """

    calc_eff = efficiency(label_pred=label_pred,
                          label_true=label_true, ia_flag=ia_flag)
    calc_purity = purity(label_pred=label_pred,
                         label_true=label_true, ia_flag=ia_flag)
    calc_fom = fom(label_pred=label_pred,
                   label_true=label_true, ia_flag=ia_flag, penalty=wpenalty)
    calc_accuracy = accuracy(label_pred=label_pred, label_true=label_true)

    metric_values = [calc_accuracy, calc_eff, calc_purity, calc_fom]
    metric_names = ['accuracy', 'efficiency', 'purity', 'fom']

    return metric_names, metric_values


def cosmo_metric(data: str, comp_data: str):
    """Calculate the Fisher-matrix based difference between two sets.

    Parameters
    ----------
    data: str or pd.DataFrame
        Path to original data set or data frame from which 
        Fisher matrix will be calculated.
        The data should be formated: ['id', 'z', 'mu', 'muerr'].
    comp_data: str or pd.DataFrame
        Path to second data set or data frame to be compared 
        to the original data.
        The data should be formated: ['id', 'z', 'mu', 'muerr'].   
 
    Returns
    -------
    metrics_names: list
        Name of elements in metrics: [fisher_diff]
    metric_values: list
        list of calculated metrics values for each element
    """

    # read distances
    if isinstance(data, str):
        data_original = pd.read_csv(data)
        print(data_original)
    
    if isinstance(comp_data, str):
        data_comp = pd.read_csv(comp_data)
<<<<<<< HEAD
        print(data_comp)
    # compare results from 2 fisher matrices
    fisher_diff = compare_two_fishers(data_original, data_comp)
=======

    # get useful columns only
    data1 = data_original[['z','mu','mu_err']]
    data2 = data_comp[['z','mu','mu_err']]

    # compare results from 2 fisher matrices
    fisher_diff = compare_two_fishers(data1, data2)
>>>>>>> 41c30bb4
    
    return ['fisher_diff'], [delta]


def main():
    return None


if __name__ == '__main__':
    main()<|MERGE_RESOLUTION|>--- conflicted
+++ resolved
@@ -199,11 +199,6 @@
     
     if isinstance(comp_data, str):
         data_comp = pd.read_csv(comp_data)
-<<<<<<< HEAD
-        print(data_comp)
-    # compare results from 2 fisher matrices
-    fisher_diff = compare_two_fishers(data_original, data_comp)
-=======
 
     # get useful columns only
     data1 = data_original[['z','mu','mu_err']]
@@ -211,7 +206,6 @@
 
     # compare results from 2 fisher matrices
     fisher_diff = compare_two_fishers(data1, data2)
->>>>>>> 41c30bb4
     
     return ['fisher_diff'], [delta]
 
